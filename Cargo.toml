[package]
name = "ark-circom"
version = "0.1.1"
edition = "2018"
description = "Arkworks bindings to Circom's R1CS, for Groth16 Proof and Witness generation in Rust"
license = "MIT OR Apache-2.0"

[lib]
crate-type = ["cdylib", "rlib"]

[dependencies]
# WASM operations
wasmer = { version = "=2.3.0", default-features = false }
fnv = { version = "=1.0.7", default-features = false }
num = { version = "=0.4.3" }
num-traits = { version = "=0.2.19", default-features = false }
num-bigint = { version = "=0.4.5", default-features = false, features = ["rand"] }

# ZKP Generation
<<<<<<< HEAD
ark-crypto-primitives = { version = "=0.4.0" }
ark-ec = { version = "=0.4.2", default-features = false, features = ["parallel"] }
ark-ff = { version = "=0.4.2", default-features = false, features = ["parallel", "asm"] }
ark-std = { version = "=0.4.0", default-features = false, features = ["parallel"] }
ark-bn254 = { version = "=0.4.0" }
ark-groth16 = { version = "=0.4.0", default-features = false, features = ["parallel"] }
ark-poly = { version = "=0.4.2", default-features = false, features = ["parallel"] }
ark-relations = { version = "=0.4.0", default-features = false }
ark-serialize = { version = "=0.4.2", default-features = false }
=======
ark-crypto-primitives = { version = "0.5.0-alpha" }
ark-ff = { version = "0.5.0-alpha", default-features = false, features = ["parallel", "asm"] }
ark-ec = { version = "0.5.0-alpha", default-features = false, features = ["parallel"] }
ark-std = { version = "0.5.0-alpha", default-features = false, features = ["parallel"] }
ark-bn254 = { version = "0.5.0-alpha" }
ark-groth16 = { version = "0.5.0-alpha", default-features = false, features = ["parallel"] }
ark-poly = { version = "0.5.0-alpha", default-features = false, features = ["parallel"] }
ark-relations = { version = "0.5.0-alpha", default-features = false }
ark-serialize = { version = "0.5.0-alpha", default-features = false }
>>>>>>> 27f2aa75

# decoding of data
hex = "=0.4.3"
byteorder = "=1.4.3"

# ethereum compat
ethers-core = { version = "=2.0.7", default-features = false, optional = true }

# error handling
thiserror = "=1.0.39"
color-eyre = "=0.6.2"
criterion = "=0.3.6"

cfg-if = "=1.0.0"

[dev-dependencies]
hex-literal = "=0.2.2"
tokio = { version = "=1.29.1", features = ["macros"] }
serde_json = "=1.0.94"
ethers = "=2.0.7"

[[bench]]
name = "groth16"
harness = false

[features]
default = ["wasmer/default", "circom-2", "ethereum"]
wasm = ["wasmer/js-default"]
bench-complex-all = []
circom-2 = []
ethereum = ["ethers-core"]


[patch.crates-io]
ark-std = { git = "https://github.com/arkworks-rs/std/" }
ark-ff = { git = "https://github.com/arkworks-rs/algebra/" }
ark-ec = { git = "https://github.com/arkworks-rs/algebra/" }
ark-poly = { git = "https://github.com/arkworks-rs/algebra/" }
ark-serialize  = { git = "https://github.com/arkworks-rs/algebra/" }
ark-crypto-primitives = { git = "https://github.com/arkworks-rs/crypto-primitives/" }
ark-relations = { git = "https://github.com/arkworks-rs/snark" }
ark-bn254 = { git = "https://github.com/arkworks-rs/algebra/" }
ark-groth16 = { git = "https://github.com/arkworks-rs/groth16/" }<|MERGE_RESOLUTION|>--- conflicted
+++ resolved
@@ -1,6 +1,6 @@
 [package]
 name = "ark-circom"
-version = "0.1.1"
+version = "0.1.0"
 edition = "2018"
 description = "Arkworks bindings to Circom's R1CS, for Groth16 Proof and Witness generation in Rust"
 license = "MIT OR Apache-2.0"
@@ -12,22 +12,11 @@
 # WASM operations
 wasmer = { version = "=2.3.0", default-features = false }
 fnv = { version = "=1.0.7", default-features = false }
-num = { version = "=0.4.3" }
-num-traits = { version = "=0.2.19", default-features = false }
-num-bigint = { version = "=0.4.5", default-features = false, features = ["rand"] }
+num = { version = "=0.4.0" }
+num-traits = { version = "=0.2.15", default-features = false }
+num-bigint = { version = "=0.4.3", default-features = false, features = ["rand"] }
 
 # ZKP Generation
-<<<<<<< HEAD
-ark-crypto-primitives = { version = "=0.4.0" }
-ark-ec = { version = "=0.4.2", default-features = false, features = ["parallel"] }
-ark-ff = { version = "=0.4.2", default-features = false, features = ["parallel", "asm"] }
-ark-std = { version = "=0.4.0", default-features = false, features = ["parallel"] }
-ark-bn254 = { version = "=0.4.0" }
-ark-groth16 = { version = "=0.4.0", default-features = false, features = ["parallel"] }
-ark-poly = { version = "=0.4.2", default-features = false, features = ["parallel"] }
-ark-relations = { version = "=0.4.0", default-features = false }
-ark-serialize = { version = "=0.4.2", default-features = false }
-=======
 ark-crypto-primitives = { version = "0.5.0-alpha" }
 ark-ff = { version = "0.5.0-alpha", default-features = false, features = ["parallel", "asm"] }
 ark-ec = { version = "0.5.0-alpha", default-features = false, features = ["parallel"] }
@@ -37,7 +26,6 @@
 ark-poly = { version = "0.5.0-alpha", default-features = false, features = ["parallel"] }
 ark-relations = { version = "0.5.0-alpha", default-features = false }
 ark-serialize = { version = "0.5.0-alpha", default-features = false }
->>>>>>> 27f2aa75
 
 # decoding of data
 hex = "=0.4.3"
